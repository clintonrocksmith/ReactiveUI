--- conflicted
+++ resolved
@@ -39,13 +39,10 @@
     <DocumentationFile>bin\Release\WinRT45\ReactiveUI.Xaml.xml</DocumentationFile>
   </PropertyGroup>
   <ItemGroup>
-<<<<<<< HEAD
-=======
     <Compile Include="..\CommonAssemblyInfo.cs">
       <Link>Xaml\Properties\CommonAssemblyInfo.cs</Link>
     </Compile>
     <Compile Include="PlatformUnitTestDetector.cs" />
->>>>>>> 07d1f0b0
     <Compile Include="Registrations.cs" />
     <Compile Include="Xaml\AutoDataTemplateBindingHook.cs" />
     <Compile Include="Xaml\BindingTypeConverters.cs" />
