--- conflicted
+++ resolved
@@ -136,13 +136,10 @@
     <Reference Include="System.Net" />
   </ItemGroup>
   <ItemGroup>
-<<<<<<< HEAD
-=======
     <Compile Include="..\CommonAssemblyInfo.cs">
       <Link>Xaml\Properties\CommonAssemblyInfo.cs</Link>
     </Compile>
     <Compile Include="PlatformUnitTestDetector.cs" />
->>>>>>> 07d1f0b0
     <Compile Include="Registrations.cs" />
     <Compile Include="Xaml\AutoDataTemplateBindingHook.cs" />
     <Compile Include="Xaml\BindingTypeConverters.cs" />
