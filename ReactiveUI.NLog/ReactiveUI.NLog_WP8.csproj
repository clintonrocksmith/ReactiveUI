--- conflicted
+++ resolved
@@ -71,7 +71,6 @@
       <HintPath>..\packages\NLog.2.0.0.2000\lib\sl4-windowsphone71\NLog.dll</HintPath>
     </Reference>
     <Reference Include="System.Observable" />
-<<<<<<< HEAD
     <Reference Include="System.Reactive.Core, Version=2.0.20823.0, Culture=neutral, PublicKeyToken=31bf3856ad364e35, processorArchitecture=MSIL">
       <SpecificVersion>False</SpecificVersion>
       <HintPath>..\ext\WP80\System.Reactive.Core.dll</HintPath>
@@ -86,7 +85,6 @@
     </Reference>
     <Reference Include="System.Reactive.PlatformServices, Version=2.0.20823.0, Culture=neutral, PublicKeyToken=31bf3856ad364e35, processorArchitecture=MSIL">
       <SpecificVersion>False</SpecificVersion>
-=======
     <Reference Include="System.Reactive.Core">
       <HintPath>..\ext\WP80\System.Reactive.Core.dll</HintPath>
     </Reference>
@@ -97,7 +95,6 @@
       <HintPath>..\ext\WP80\System.Reactive.Linq.dll</HintPath>
     </Reference>
     <Reference Include="System.Reactive.PlatformServices">
->>>>>>> ad72755a
       <HintPath>..\ext\WP80\System.Reactive.PlatformServices.dll</HintPath>
     </Reference>
     <Reference Include="System.Windows" />
